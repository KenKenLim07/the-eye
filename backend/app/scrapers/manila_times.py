import time
import logging
import random
import json
from typing import List, Optional, Dict, Any
from urllib.parse import urljoin, urlparse, parse_qs
from dataclasses import dataclass
from bs4 import BeautifulSoup
from app.pipeline.normalize import build_article, NormalizedArticle
import httpx
from app.scrapers.utils import resolve_category_pair

logging.basicConfig(level=logging.INFO)
logger = logging.getLogger(__name__)

@dataclass
class ScrapingResult:
    articles: List[NormalizedArticle]
    errors: List[str]
    performance: Dict[str, float]
    metadata: Dict[str, Any]

class ManilaTimesScraper:
    """BLACKHAT Manila Times Scraper - Ultra-Conservative Stealth Approach"""

    BASE_URL = "https://www.manilatimes.net"
    
    # Static article URLs discovered from reconnaissance
    STATIC_ARTICLE_URLS = [
        "https://www.manilatimes.net/2025/09/07/news/15-drug-war-victims-cleared-to-join-dutertes-icc-case/2180040",
        "https://www.manilatimes.net/2025/09/07/the-sunday-times/filipino-champions/be-juan-tama-advocacy-inspires-filipinos-to-choose-learning/2180194",
        "https://www.manilatimes.net/2025/09/07/news/15-drug-war-victims-cleared-to-join-dutertes-icc-case/2180040",
        "https://www.manilatimes.net/2025/09/07/news/15-drug-war-victims-cleared-to-join-dutertes-icc-case/2180040",
        "https://www.manilatimes.net/2025/09/07/news/15-drug-war-victims-cleared-to-join-dutertes-icc-case/2180040"
    ]
    
    # Discovery entry points for latest news
    DISCOVERY_PATHS = [
        "/news/",
        "/news/latest/"
    ]
    
    # Rotating User-Agents for stealth
    USER_AGENTS = [
        "Mozilla/5.0 (Macintosh; Intel Mac OS X 10_15_7) AppleWebKit/605.1.15 (KHTML, like Gecko) Version/17.1 Safari/605.1.15",
        "Mozilla/5.0 (Windows NT 10.0; Win64; x64) AppleWebKit/537.36 (KHTML, like Gecko) Chrome/120.0.0.0 Safari/537.36",
        "Mozilla/5.0 (X11; Linux x86_64) AppleWebKit/537.36 (KHTML, like Gecko) Chrome/120.0.0.0 Safari/537.36",
        "Mozilla/5.0 (Windows NT 10.0; Win64; x64; rv:109.0) Gecko/20100101 Firefox/121.0",
        "Mozilla/5.0 (Macintosh; Intel Mac OS X 10.15; rv:109.0) Gecko/20100101 Firefox/121.0"
    ]
    
    # Ultra-conservative delays
    MIN_DELAY = 30.0
    MAX_DELAY = 60.0

    def __init__(self):
        self.name = "manila_times"
        logger.info(f"{self.name}: Initialized with stealth approach")

    def _get_random_ua(self) -> str:
        """Get random User-Agent for stealth."""
        return random.choice(self.USER_AGENTS)

    def _human_delay(self):
        """Ultra-conservative human-like delay."""
        delay = random.uniform(self.MIN_DELAY, self.MAX_DELAY)
        logger.info(f"{self.name}: Stealth delay {delay:.1f}s")
        time.sleep(delay)

    def _get_stealth_headers(self) -> Dict[str, str]:
        """Get stealth headers to avoid detection."""
        return {
            "User-Agent": self._get_random_ua(),
            "Accept": "text/html,application/xhtml+xml,application/xml;q=0.9,*/*;q=0.8",
            "Accept-Language": "en-US,en;q=0.9",
            "Accept-Encoding": "gzip, deflate, br",
            "Connection": "keep-alive",
            "Upgrade-Insecure-Requests": "1",
            "Referer": "https://www.google.com/",  # KEY: Google referrer
            "Cache-Control": "no-cache",
            "Pragma": "no-cache"
        }

    def _fetch_with_httpx(self, url: str) -> Optional[str]:
        """Fetch URL with httpx."""
        try:
            timeout = random.uniform(25.0, 35.0)
            logger.info(f"{self.name}: Fetching {url} with timeout {timeout:.1f}s")
            
            with httpx.Client(
                follow_redirects=True,
                timeout=float(timeout),
                headers=self._get_stealth_headers(),
                verify=False  # KEY: Disable SSL verification
            ) as client:
                response = client.get(url)
                response.raise_for_status()
                return response.text
                
        except httpx.HTTPStatusError as e:
            logger.error(f"HTTP error fetching {url}: {e.response.status_code} - {e.response.text[:100]}")
            return None
        except httpx.RequestError as e:
            logger.error(f"Request error fetching {url}: {e}")
            return None
        except Exception as e:
            logger.error(f"Unexpected error fetching {url}: {e}")
            return None

<<<<<<< HEAD
    def _discover_latest_urls(self, max_urls: int = 20) -> List[str]:
        """Discover latest article URLs from homepage and the /news listing.
        Returns a de-duplicated list of absolute URLs containing dated paths.
        """
        discovered: List[str] = []
        tried_paths = ["/", "/news/"]
        for path in tried_paths:
            try:
                page_url = urljoin(self.BASE_URL + "/", path.lstrip("/"))
                html = self._fetch_with_httpx(page_url)
                if not html:
                    continue
                soup = BeautifulSoup(html, 'html.parser')
                for a in soup.find_all('a', href=True):
                    href = a['href']
                    if href.startswith('#'):
                        continue
                    full_url = urljoin(self.BASE_URL + "/", href)
                    # Only keep article-like URLs with dated path and within domain
                    if self.BASE_URL in full_url and \
                       any(seg in full_url for seg in ["/news/", "/the-sunday-times/", "/opinion/"]) and \
                       __import__('re').search(r"/\d{4}/\d{2}/\d{2}/", full_url):
                        discovered.append(full_url)
            except Exception as e:
                logger.warning(f"{self.name}: discovery failed for {path}: {e}")
                continue
        # De-duplicate while preserving order
        seen = set()
        unique: List[str] = []
        for u in discovered:
            if u not in seen:
                seen.add(u)
                unique.append(u)
        logger.info(f"{self.name}: discovery found {len(unique)} candidates; returning top {min(len(unique), max_urls)}")
        return unique[:max_urls]
=======
    def _validate_url(self, url: str) -> bool:
        try:
            parsed = urlparse(url)
            if not parsed.scheme or not parsed.netloc:
                return False
            if not parsed.netloc.endswith("manilatimes.net"):
                return False
            return True
        except Exception:
            return False

    def _is_probable_article(self, url: str) -> bool:
        try:
            parsed = urlparse(url)
            path = parsed.path or ""
            if not path.startswith("/2025/") and "/news/" not in path:
                return False
            bad_segments = {"video", "videos", "photo", "photos", "gallery", "opinion", "regions"}
            segments = [seg for seg in path.split('/') if seg]
            if any(seg in bad_segments for seg in segments):
                return False
            # Likely article if ends with numeric id or has long slug
            return path.rstrip('/').split('/')[-1].isdigit() or len(path) > 40
        except Exception:
            return False

    def _discover_latest_urls(self, limit: int = 10) -> List[str]:
        urls: List[str] = []
        seen = set()
        try:
            for path in self.DISCOVERY_PATHS:
                html = self._fetch_with_httpx(urljoin(self.BASE_URL, path))
                if not html:
                    continue
                soup = BeautifulSoup(html, 'html.parser')
                # Broad selectors covering Manila Times listing blocks
                link_selectors = [
                    "h3 a",
                    ".td-module-thumb a",
                    ".tdb_module_loop a",
                    "a.td-image-wrap",
                    "a[href*='/2025/']",
                    "a[href*='/news/']",
                ]
                for sel in link_selectors:
                    for a in soup.select(sel):
                        href = a.get('href')
                        if not href:
                            continue
                        full = urljoin(self.BASE_URL, href)
                        if full in seen:
                            continue
                        if self._validate_url(full) and self._is_probable_article(full):
                            urls.append(full)
                            seen.add(full)
                        if len(urls) >= limit:
                            break
                    if len(urls) >= limit:
                        break
                if len(urls) >= limit:
                    break
        except Exception as e:
            logger.warning(f"{self.name}: discovery failed: {e}")
        return urls
>>>>>>> e5e2a0e2

    def _extract_title(self, soup: BeautifulSoup) -> Optional[str]:
        """Extract article title."""
        # Try multiple selectors for Manila Times
        title_selectors = [
            "h1",
            "h2", 
            "h3",
            ".article-title",
            ".tdb-title-text",
            "title",
            "h1.article-title.tdb-title-text",
            "h1.article-title.font-700",
            "h1.article-title.roboto-slab-3",
            "h1.article-title",
            "h1.tdb-title-text",
            "h1.roboto-slab-3",
            'h1.article-title-h1',
            'h1.article-title-h2', 
            'h1.article-title-h3',
            'h1',
            '.article-title',
            'title'
        ]
        
        for selector in title_selectors:
            title_elem = soup.select_one(selector)
            if title_elem:
                title = title_elem.get_text(strip=True)
                if title and len(title) > 10:  # Basic validation
                    return title
        
        return None

    def _extract_content(self, soup: BeautifulSoup) -> Optional[str]:
        """Extract article content."""
        content_selectors = [
            "div.tdb-block-inner p",
            "div.tdb-block-inner",
            "div.tdb-block",
            ".article-content",
            ".entry-content",
            ".post-content",
            "article p",
            ".content p",
            "main p",
            "p"
        ]
        
        for selector in content_selectors:
            content_elem = soup.select_one(selector)
            if content_elem:
                # Get all paragraphs
                paragraphs = content_elem.find_all("p") if content_elem.name != "p" else [content_elem]
                if paragraphs:
                    content = " ".join([p.get_text(strip=True) for p in paragraphs if p.get_text(strip=True)])
                    if content and len(content) > 100:  # Basic validation
                        return content
        
        return None

    def _extract_published_date(self, soup: BeautifulSoup) -> Optional[str]:
        """Extract published date."""
        date_selectors = [
            "time[datetime]",
            ".published-date",
            ".article-date",
            ".post-date",
            "meta[property='article:published_time']",
            "meta[name='publish_date']"
        ]
        
        for selector in date_selectors:
            date_elem = soup.select_one(selector)
            if date_elem:
                if date_elem.name == "meta":
                    date_str = date_elem.get("content", "").strip()
                else:
                    date_str = date_elem.get("datetime", "").strip() or date_elem.get_text(strip=True)
                
                if date_str:
                    return date_str
        
        return None

    def _sanitize_text(self, text: str) -> str:
        """Sanitize extracted text."""
        if not text:
            return ""
        
        # Remove extra whitespace and normalize
        text = " ".join(text.split())
        
        # Remove common unwanted patterns
        unwanted_patterns = [
            "Advertisement",
            "Subscribe to our newsletter",
            "Follow us on",
            "Share this article",
            "Read more:",
            "Continue reading",
            "Advertisement"
        ]
        
        for pattern in unwanted_patterns:
            text = text.replace(pattern, "")
        
        return text.strip()

    def _extract_with_fallbacks(self, soup: BeautifulSoup, url: str) -> Optional[NormalizedArticle]:
        """Extract article with multiple fallback strategies."""
        try:
            # Extract basic fields
            title = self._extract_title(soup)
            content = self._extract_content(soup)
            published_date = self._extract_published_date(soup)
            
            # Sanitize content
            if content:
                content = self._sanitize_text(content)
            
            # Validate required fields
            if not title or not content:
                logger.warning(f"{self.name}: Missing required fields for {url}")
                return None
            
            # Build normalized article
            article = build_article(
                title=title,
                content=content,
                url=url,
                published_at=published_date,
                source="Manila Times",
                category="news"
            )
            
            return article
            
        except Exception as e:
            logger.error(f"{self.name}: Error extracting article from {url}: {e}")
            return None

    def scrape_latest(self, max_articles: int = 5) -> ScrapingResult:
        """Scrape latest articles with stealth approach."""
        start_time = time.time()
        articles = []
        errors = []
        
<<<<<<< HEAD
        # Prefer dynamic discovery; fall back to static list
        discovered_urls = self._discover_latest_urls(max_urls=max_articles * 6)
        if discovered_urls:
            candidate_urls = discovered_urls[:max_articles]
            logger.info(f"{self.name}: Using discovery: {len(candidate_urls)} of {len(discovered_urls)}")
        else:
        logger.info(f"{self.name}: Starting stealth scraping with {len(self.STATIC_ARTICLE_URLS)} static URLs")
            candidate_urls = self.STATIC_ARTICLE_URLS[:max_articles]
        
        logger.info(f"{self.name}: Processing {len(candidate_urls)} candidate articles")
=======
        # Try discovery first
        discovered = self._discover_latest_urls(limit=max_articles * 3)
        candidate_urls = discovered[:max_articles] if discovered else self.STATIC_ARTICLE_URLS[:max_articles]
        logger.info(f"{self.name}: Using {len(candidate_urls)} candidate articles (discovered={len(discovered)})")
>>>>>>> e5e2a0e2
        
        for i, url in enumerate(candidate_urls, 1):
            try:
                logger.info(f"{self.name}: Scraping article {i}/{len(candidate_urls)}: {url}")
                
                # Stealth delay between requests
                if i > 1:
                    self._human_delay()
                
                # Fetch and parse
                logger.info(f"{self.name}: Scraping {url}")
                html = self._fetch_with_httpx(url)
                
                if not html:
                    error_msg = f"Failed to fetch {url}"
                    logger.warning(f"{self.name}: {error_msg}")
                    errors.append(error_msg)
                    continue
                
                soup = BeautifulSoup(html, 'html.parser')
                article = self._extract_with_fallbacks(soup, url)
                
                if article:
                    articles.append(article)
                    logger.info(f"{self.name}: Successfully scraped: {article.title[:50]}...")
                else:
                    error_msg = f"Failed to extract article from {url}"
                    logger.warning(f"{self.name}: {error_msg}")
                    errors.append(error_msg)
                
            except Exception as e:
                error_msg = f"Error processing {url}: {str(e)}"
                logger.error(f"{self.name}: {error_msg}")
                errors.append(error_msg)
        
        # Calculate performance metrics
        total_time = time.time() - start_time
        success_rate = len(articles) / len(candidate_urls) if candidate_urls else 0
        
        logger.info(f"{self.name}: Completed {len(articles)} articles, {len(errors)} errors in {total_time:.1f}s")
        
        return ScrapingResult(
            articles=articles,
            errors=errors,
            performance={
                "total_time": total_time,
                "success_rate": success_rate,
                "articles_per_second": len(articles) / total_time if total_time > 0 else 0
            },
            metadata={
                "scraper": self.name,
                "urls_processed": len(candidate_urls),
                "stealth_mode": True,
                "discovered_urls": len(discovered_urls)
            }
        )<|MERGE_RESOLUTION|>--- conflicted
+++ resolved
@@ -8,6 +8,7 @@
 from bs4 import BeautifulSoup
 from app.pipeline.normalize import build_article, NormalizedArticle
 import httpx
+import brotli
 from app.scrapers.utils import resolve_category_pair
 
 logging.basicConfig(level=logging.INFO)
@@ -82,7 +83,7 @@
         }
 
     def _fetch_with_httpx(self, url: str) -> Optional[str]:
-        """Fetch URL with httpx."""
+        """Fetch URL with httpx and proper Brotli decompression."""
         try:
             timeout = random.uniform(25.0, 35.0)
             logger.info(f"{self.name}: Fetching {url} with timeout {timeout:.1f}s")
@@ -95,6 +96,16 @@
             ) as client:
                 response = client.get(url)
                 response.raise_for_status()
+                
+                # Handle Brotli decompression manually
+                if response.headers.get("content-encoding") == "br":
+                    try:
+                        decompressed_content = brotli.decompress(response.content)
+                        return decompressed_content.decode("utf-8")
+                    except Exception as e:
+                        logger.warning(f"Brotli decompression failed for {url}: {e}")
+                        return response.text
+                
                 return response.text
                 
         except httpx.HTTPStatusError as e:
@@ -107,43 +118,6 @@
             logger.error(f"Unexpected error fetching {url}: {e}")
             return None
 
-<<<<<<< HEAD
-    def _discover_latest_urls(self, max_urls: int = 20) -> List[str]:
-        """Discover latest article URLs from homepage and the /news listing.
-        Returns a de-duplicated list of absolute URLs containing dated paths.
-        """
-        discovered: List[str] = []
-        tried_paths = ["/", "/news/"]
-        for path in tried_paths:
-            try:
-                page_url = urljoin(self.BASE_URL + "/", path.lstrip("/"))
-                html = self._fetch_with_httpx(page_url)
-                if not html:
-                    continue
-                soup = BeautifulSoup(html, 'html.parser')
-                for a in soup.find_all('a', href=True):
-                    href = a['href']
-                    if href.startswith('#'):
-                        continue
-                    full_url = urljoin(self.BASE_URL + "/", href)
-                    # Only keep article-like URLs with dated path and within domain
-                    if self.BASE_URL in full_url and \
-                       any(seg in full_url for seg in ["/news/", "/the-sunday-times/", "/opinion/"]) and \
-                       __import__('re').search(r"/\d{4}/\d{2}/\d{2}/", full_url):
-                        discovered.append(full_url)
-            except Exception as e:
-                logger.warning(f"{self.name}: discovery failed for {path}: {e}")
-                continue
-        # De-duplicate while preserving order
-        seen = set()
-        unique: List[str] = []
-        for u in discovered:
-            if u not in seen:
-                seen.add(u)
-                unique.append(u)
-        logger.info(f"{self.name}: discovery found {len(unique)} candidates; returning top {min(len(unique), max_urls)}")
-        return unique[:max_urls]
-=======
     def _validate_url(self, url: str) -> bool:
         try:
             parsed = urlparse(url)
@@ -208,7 +182,6 @@
         except Exception as e:
             logger.warning(f"{self.name}: discovery failed: {e}")
         return urls
->>>>>>> e5e2a0e2
 
     def _extract_title(self, soup: BeautifulSoup) -> Optional[str]:
         """Extract article title."""
@@ -357,23 +330,10 @@
         articles = []
         errors = []
         
-<<<<<<< HEAD
-        # Prefer dynamic discovery; fall back to static list
-        discovered_urls = self._discover_latest_urls(max_urls=max_articles * 6)
-        if discovered_urls:
-            candidate_urls = discovered_urls[:max_articles]
-            logger.info(f"{self.name}: Using discovery: {len(candidate_urls)} of {len(discovered_urls)}")
-        else:
-        logger.info(f"{self.name}: Starting stealth scraping with {len(self.STATIC_ARTICLE_URLS)} static URLs")
-            candidate_urls = self.STATIC_ARTICLE_URLS[:max_articles]
-        
-        logger.info(f"{self.name}: Processing {len(candidate_urls)} candidate articles")
-=======
         # Try discovery first
         discovered = self._discover_latest_urls(limit=max_articles * 3)
         candidate_urls = discovered[:max_articles] if discovered else self.STATIC_ARTICLE_URLS[:max_articles]
         logger.info(f"{self.name}: Using {len(candidate_urls)} candidate articles (discovered={len(discovered)})")
->>>>>>> e5e2a0e2
         
         for i, url in enumerate(candidate_urls, 1):
             try:
@@ -426,7 +386,6 @@
             metadata={
                 "scraper": self.name,
                 "urls_processed": len(candidate_urls),
-                "stealth_mode": True,
-                "discovered_urls": len(discovered_urls)
+                "stealth_mode": True
             }
         )